--- conflicted
+++ resolved
@@ -1,10 +1,3 @@
-<<<<<<< HEAD
-=======
-[![Gitpod - Code Now](https://img.shields.io/badge/Gitpod-code%20now-blue.svg?longCache=true)](https://gitpod.io#https://github.com/theia-ide/typescript-language-server)
-[![Build Status](https://travis-ci.org/theia-ide/typescript-language-server.svg?branch=master)](https://travis-ci.org/theia-ide/typescript-language-server)
-[![IRC](https://img.shields.io/badge/IRC-%23typescript--language--server-1e72ff.svg?style=flat)](https://webchat.freenode.net/#typescript-language-server)
-
->>>>>>> fdf28313
 # TypeScript Language Server
 
 Language Server Protocol implementation for TypeScript wrapping `tsserver`
@@ -13,7 +6,6 @@
 
 # Supported Protocol features
 
-<<<<<<< HEAD
 -   [x] textDocument/didChange (incremental)
 -   [x] textDocument/didClose
 -   [x] textDocument/didOpen
@@ -33,28 +25,6 @@
 -   [x] workspace/symbol
 
 # dev
-=======
-- [x] textDocument/didChange (incremental)
-- [x] textDocument/didClose
-- [x] textDocument/didOpen
-- [x] textDocument/didSave
-
-- [x] textDocument/codeAction
-- [x] textDocument/completion (incl. completion/resolve)
-- [x] textDocument/definition
-- [x] textDocument/documentHighlight
-- [x] textDocument/documentSymbol
-- [x] textDocument/executeCommand
-- [x] textDocument/formatting
-- [x] textDocument/rangeFormatting
-- [x] textDocument/hover
-- [x] textDocument/rename
-- [x] textDocument/references
-- [x] textDocument/signatureHelp
-- [x] workspace/symbol
-
-# Installing
->>>>>>> fdf28313
 
 ```sh
 npm install
@@ -80,18 +50,11 @@
                                             (4 = log, 3 = info, 2 = warn, 1 = error). Defaults to `2`.
     --socket <port>                        use socket. example: --socket=5000
     --tsserver-log-file <tsServerLogFile>  Specify a tsserver log file. example: --tsserver-log-file=ts-logs.txt
-<<<<<<< HEAD
     --tsserver-log-verbosity <verbosity>   Specify tsserver log verbosity:
     				            (terse, normal, verbose). Defaults to `normal`. example: --tsserver-log-verbosity=verbose
-=======
-    --tsserver-log-verbosity <verbosity>   Specify tsserver log verbosity (off, terse, normal, verbose). Defaults to `normal`. example: --tsserver-log-verbosity=verbose
->>>>>>> fdf28313
     --tsserver-path <path>                 Specify path to tsserver. example: --tsserver-path=tsserver
-    --tsserver-fallback-path               Specify path to fallback tsserver. example: --tsserver-fallback-path=fallback_tsserver.js
     -h, --help                             output usage information
 ```
-
-### Build
 
 ```sh
 npm run compile
