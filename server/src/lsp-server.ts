--- conflicted
+++ resolved
@@ -95,7 +95,6 @@
         this.logger.log('initialize', params);
         this.initializeParams = params;
 
-<<<<<<< HEAD
         if (this.initializeParams.capabilities.textDocument?.publishDiagnostics) {
             this.diagnosticQueue = new DiagnosticEventQueue(
                 diagnostics => this.options.lspClient.publishDiagnostics(diagnostics),
@@ -104,10 +103,7 @@
             );
         }
 
-        const { logVerbosity, plugins, preferences }: TypeScriptInitializationOptions = {
-=======
         const { logVerbosity, plugins, preferences, hostInfo }: TypeScriptInitializationOptions = {
->>>>>>> c89c22bb
             logVerbosity: this.options.tsserverLogVerbosity,
             plugins: [],
             preferences: {},
