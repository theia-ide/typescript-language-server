--- conflicted
+++ resolved
@@ -12,12 +12,8 @@
 import tsp from 'typescript/lib/protocol';
 import * as fs from 'fs-extra';
 import * as commandExists from 'command-exists';
-<<<<<<< HEAD
 import { CodeActionKind } from 'vscode-languageserver';
-import debounce = require('p-debounce');
-=======
 import debounce from 'p-debounce';
->>>>>>> c6761837
 
 import { CommandTypes, EventTypes } from './tsp-command-types';
 
