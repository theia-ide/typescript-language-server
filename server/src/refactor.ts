/*
 * Copyright (C) 2018 TypeFox and others.
 *
 * Licensed under the Apache License, Version 2.0 (the "License"); you may not use this file except in compliance with the License.
 * You may obtain a copy of the License at http://www.apache.org/licenses/LICENSE-2.0
 */

import * as lsp from 'vscode-languageserver';
import tsp from 'typescript/lib/protocol';
import { Commands } from './commands';

export function provideRefactors(
    response: tsp.GetApplicableRefactorsResponse | undefined,
    args: tsp.FileRangeRequestArgs
): Array<lsp.CodeAction> {
    if (!response || !response.body) {
        return [];
    }
    return response.body.reduce<Array<lsp.CodeAction>>((actions, info) => {
        if (info.inlineable === false) {
            actions.push(asSelectRefactoring(info, args));
        } else {
            actions.push(...info.actions.map(action => (
                asApplyRefactoring(action, info, args)
            )))
        }
        return actions;
    }, [])
}

<<<<<<< HEAD
function asSelectRefactoring(info: tsp.ApplicableRefactorInfo, args: tsp.FileRangeRequestArgs): lsp.CodeAction {
    return lsp.CodeAction.create(info.description,
=======
export function asSelectRefactoring(info: tsp.ApplicableRefactorInfo, args: tsp.FileRangeRequestArgs): lsp.CodeAction {
    return lsp.CodeAction.create(
        info.description,
>>>>>>> c6761837
        lsp.Command.create(info.description, Commands.SELECT_REFACTORING, info, args),
        lsp.CodeActionKind.Refactor
    );
}

<<<<<<< HEAD
function asApplyRefactoring(action: tsp.RefactorActionInfo, info: tsp.ApplicableRefactorInfo, args: tsp.FileRangeRequestArgs): lsp.CodeAction {
    return lsp.CodeAction.create(action.description,
=======
export function asApplyRefactoring(action: tsp.RefactorActionInfo, info: tsp.ApplicableRefactorInfo, args: tsp.FileRangeRequestArgs): lsp.CodeAction {
    return lsp.CodeAction.create(
        action.description,
>>>>>>> c6761837
        lsp.Command.create(action.description, Commands.APPLY_REFACTORING, <tsp.GetEditsForRefactorRequestArgs>{
            ...args,
            refactor: info.name,
            action: action.name
        }),
        asKind(info)
    );
}

function asKind(refactor: tsp.RefactorActionInfo): lsp.CodeActionKind {
    if (refactor.name.startsWith('function_')) {
        return lsp.CodeActionKind.RefactorExtract + '.function';
    } else if (refactor.name.startsWith('constant_')) {
        return lsp.CodeActionKind.RefactorExtract + '.constant';
    } else if (refactor.name.startsWith('Move')) {
        return lsp.CodeActionKind.Refactor + '.move';
    }
    return lsp.CodeActionKind.Refactor;
}<|MERGE_RESOLUTION|>--- conflicted
+++ resolved
@@ -28,27 +28,17 @@
     }, [])
 }
 
-<<<<<<< HEAD
-function asSelectRefactoring(info: tsp.ApplicableRefactorInfo, args: tsp.FileRangeRequestArgs): lsp.CodeAction {
-    return lsp.CodeAction.create(info.description,
-=======
 export function asSelectRefactoring(info: tsp.ApplicableRefactorInfo, args: tsp.FileRangeRequestArgs): lsp.CodeAction {
     return lsp.CodeAction.create(
         info.description,
->>>>>>> c6761837
         lsp.Command.create(info.description, Commands.SELECT_REFACTORING, info, args),
         lsp.CodeActionKind.Refactor
     );
 }
 
-<<<<<<< HEAD
-function asApplyRefactoring(action: tsp.RefactorActionInfo, info: tsp.ApplicableRefactorInfo, args: tsp.FileRangeRequestArgs): lsp.CodeAction {
-    return lsp.CodeAction.create(action.description,
-=======
 export function asApplyRefactoring(action: tsp.RefactorActionInfo, info: tsp.ApplicableRefactorInfo, args: tsp.FileRangeRequestArgs): lsp.CodeAction {
     return lsp.CodeAction.create(
         action.description,
->>>>>>> c6761837
         lsp.Command.create(action.description, Commands.APPLY_REFACTORING, <tsp.GetEditsForRefactorRequestArgs>{
             ...args,
             refactor: info.name,
