--- conflicted
+++ resolved
@@ -6,24 +6,9 @@
  */
 
 export function findPathToModule(dir: string, moduleName: string): string|undefined {
-<<<<<<< HEAD
     try {
         return require.resolve(moduleName, { paths: [dir] });
     } catch {
         return undefined;
     }
-=======
-    const stat = fs.statSync(dir);
-    if (stat.isDirectory()) {
-        const candidate = paths.resolve(dir, 'node_modules', moduleName);
-        if (fs.existsSync(candidate)) {
-            return candidate;
-        }
-    }
-    const parent = paths.resolve(dir, '..');
-    if (parent !== dir) {
-        return findPathToModule(parent, moduleName);
-    }
-    return undefined;
->>>>>>> 49520504
 }