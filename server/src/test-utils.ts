--- conflicted
+++ resolved
@@ -19,14 +19,15 @@
             documentSymbol: {
                 hierarchicalDocumentSymbolSupport: true
             },
-<<<<<<< HEAD
-            publishDiagnostics: {},
+            publishDiagnostics: {
+                tagSupport: {
+                    valueSet: [
+                        lsp.DiagnosticTag.Unnecessary,
+                        lsp.DiagnosticTag.Deprecated
+                    ]
+                }
+            },
             moniker: {}
-=======
-            publishDiagnostics: {
-                tagSupport: true
-            }
->>>>>>> 89d22580
         }
     };
 }
